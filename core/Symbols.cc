--- conflicted
+++ resolved
@@ -18,7 +18,9 @@
 template class std::vector<const sorbet::core::Symbol *>;
 
 namespace sorbet::core {
-<<<<<<< HEAD
+
+
+using namespace std;
 
 namespace {
 
@@ -43,11 +45,7 @@
 
     return memoized[s.id()];
 }
-}
-
-=======
->>>>>>> 4815b66a
-using namespace std;
+} // namespace
 
 namespace {
 constexpr string_view COLON_SEPARATOR = "::"sv;
