--- conflicted
+++ resolved
@@ -158,12 +158,9 @@
     enableExperimentalFeature(LSPExperimentalFeature::DocumentHighlight);
     enableExperimentalFeature(LSPExperimentalFeature::DocumentSymbol);
     enableExperimentalFeature(LSPExperimentalFeature::SignatureHelp);
-<<<<<<< HEAD
-    enableExperimentalFeature(LSPExperimentalFeature::GoToImplementation);
-=======
     enableExperimentalFeature(LSPExperimentalFeature::DocumentFormat);
     enableExperimentalFeature(LSPExperimentalFeature::Rename);
->>>>>>> 020b7ac6
+    enableExperimentalFeature(LSPExperimentalFeature::GoToImplementation);
 }
 
 void LSPWrapper::enableExperimentalFeature(LSPExperimentalFeature feature) {
@@ -177,16 +174,14 @@
         case LSPExperimentalFeature::SignatureHelp:
             opts->lspSignatureHelpEnabled = true;
             break;
-<<<<<<< HEAD
         case LSPExperimentalFeature::GoToImplementation:
             opts->lspGoToImplementationEnabled = true;
-=======
+            break;
         case LSPExperimentalFeature::DocumentFormat:
             opts->lspDocumentFormatRubyfmtEnabled = true;
             break;
         case LSPExperimentalFeature::Rename:
             opts->lspRenameEnabled = true;
->>>>>>> 020b7ac6
             break;
     }
 }
